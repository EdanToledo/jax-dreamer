from typing import Tuple, Sequence, Optional

import haiku as hk
import jax
import jax.nn as jnn
import jax.numpy as jnp
<<<<<<< HEAD
from gym.spaces import Space
from tensorflow_probability.substrates import jax as tfp

import dreamer.blocks as b
from dreamer.rssm import State, Action, Observation
=======
import numpy as np
from tensorflow_probability.substrates import jax as tfp

import dreamer.blocks as b
from dreamer.rssm import RSSM, State, Action, Observation
from dreamer.utils import initializer
>>>>>>> a1a1e468

tfd = tfp.distributions


<<<<<<< HEAD
class BayesianWorldModel(hk.Module):
    def __init__(self,
                 observation_space: Space,
                 rssm: hk.MultiTransformed,
                 rssm_params: hk.Params,
                 config):
        super(BayesianWorldModel, self).__init__()
        self.rssm = rssm
        self.rssm_posterior = b.MeanField(rssm_params, **config.rssm_posterior)
        self.rssm_prior = b.MeanField(rssm_params, **config.rssm_prior)
        self.encoder = b.Encoder(config.encoder['depth'],
                                 tuple(config.encoder['kernels']))
        self.decoder = b.Decoder(config.decoder['depth'],
                                 tuple(config.decoder['kernels']),
                                 observation_space.shape)
        self.reward = b.DenseDecoder(tuple(config.reward['output_sizes'])
                                     + (1,), 'normal')
        self.terminal = b.DenseDecoder(tuple(config.terminal['output_sizes'])
                                       + (1,), 'bernoulli')
        self._posterior_samples = config.rssm_posterior_samples

    def __call__(
            self,
            prev_state: State,
            prev_action: Action,
            observation: Observation
    ) -> Tuple[Tuple[tfd.MultivariateNormalDiag,
                     tfd.MultivariateNormalDiag],
               State]:
        observation = jnp.squeeze(self.encoder(observation[None, None]))
        # TODO (yarden): How can we do posterior sampling here instead?
        params = self.rssm_posterior.unflatten(
            self.rssm_posterior().mean()
        )
        filter_, *_ = self.rssm.apply
        return filter_(params, hk.next_rng_key(), prev_state, prev_action,
                       observation)

    def generate_sequence(
            self,
            initial_features: jnp.ndarray, actor: hk.Transformed,
            actor_params: hk.Params, rssm_params: Optional[hk.Params],
            actions=None
    ) -> Tuple[jnp.ndarray, tfd.Normal, tfd.Bernoulli]:
        _, generate, *_ = self.rssm.apply
        if rssm_params is None:
            rssm_params = self.rssm_posterior.unflatten(
                self.rssm_posterior().mean())
        features = generate(rssm_params, hk.next_rng_key(),
                            initial_features, actor, actor_params, actions)
        reward = self.reward(features)
        terminal = self.terminal(features)
        return features, reward, terminal

    def observe_sequence(
            self,
            observations: Observation, actions: Action
    ) -> Tuple[
        Tuple[tfd.MultivariateNormalDiag,
              tfd.MultivariateNormalDiag],
        jnp.ndarray, tfd.Normal, tfd.Normal, tfd.Bernoulli
    ]:
        observations = self.encoder(observations)
        *_, infer = self.rssm.apply

        def apply_infer(key):
            sampled_params = self.rssm_posterior.unflatten(
                self.rssm_posterior().sample(seed=key)
            )
            return infer(sampled_params, hk.next_rng_key(),
                         observations, actions)

        keys = hk.next_rng_keys(self._posterior_samples)
        outs = jax.vmap(apply_infer, (0,))(keys)
        # Average across parameter posterior samples.
        (priors, posteriors), features = jax.tree_map(lambda x: x.mean(0), outs)

        def joint_mvn(dists):
            mus, stddevs = dists.transpose((1, 2, 0, 3))
            return tfd.MultivariateNormalDiag(mus, stddevs)

        prior = joint_mvn(priors)
        posterior = joint_mvn(posteriors)
        reward = self.reward(features)
        terminal = self.terminal(features)
        decoded = self.decode(features)
        return (prior, posterior), features, decoded, reward, terminal
=======
class WorldModel(hk.Module):
  def __init__(self, observation_space, config):
    super(WorldModel, self).__init__()
    self.rssm = RSSM(config)
    self.encoder = b.Encoder(config.encoder['depth'],
                             tuple(config.encoder['kernels']),
                             config.initialization)
    self.decoder = b.Decoder(config.decoder['depth'],
                             tuple(config.decoder['kernels']),
                             observation_space.shape,
                             config.initialization)
    self.reward = b.DenseDecoder(tuple(config.reward['output_sizes'])
                                 + (1,), 'normal',
                                 config.initialization, 'reward')
    self.terminal = b.DenseDecoder(tuple(config.terminal['output_sizes'])
                                   + (1,), 'bernoulli',
                                   config.initialization, 'terminal')

  def __call__(
      self,
      prev_state: State,
      prev_action: Action,
      observation: Observation
  ) -> Tuple[Tuple[tfd.MultivariateNormalDiag,
                   tfd.MultivariateNormalDiag],
             State]:
    observation = jnp.squeeze(self.encoder(observation[None, None]))
    return self.rssm(prev_state, prev_action, observation)

  def generate_sequence(
      self,
      initial_features: jnp.ndarray, actor: hk.Transformed,
      actor_params: hk.Params, actions=None
  ) -> Tuple[jnp.ndarray, tfd.Normal, tfd.Bernoulli]:
    features = self.rssm.generate_sequence(initial_features, actor,
                                           actor_params, actions)
    reward = self.reward(features)
    terminal = self.terminal(features)
    return features, reward, terminal

  # TODO (yarden): Can we infer that state together with the help of
  # the reward and terminal signals and not only the image observation?
  # Maybe by concatenating them to the embeddings after the decoder.
  def observe_sequence(
      self,
      observations: Observation, actions: Action
  ) -> Tuple[
    Tuple[tfd.MultivariateNormalDiag,
          tfd.MultivariateNormalDiag],
    jnp.ndarray, tfd.Normal, tfd.Normal, tfd.Bernoulli
  ]:
    observations = self.encoder(observations)
    (prior, posterior), features = self.rssm.observe_sequence(observations,
                                                              actions)
    reward = self.reward(features)
    terminal = self.terminal(features)
    decoded = self.decode(features)
    return (prior, posterior), features, decoded, reward, terminal
>>>>>>> a1a1e468

  def decode(self, featuers: jnp.ndarray) -> tfd.Normal:
    return self.decoder(featuers)

    def kl(self) -> tfd.Distribution:
        return tfd.kl_divergence(self.rssm_posterior(), self.rssm_prior())

    def rssm_posterior(self) -> tfd.MultivariateNormalDiag:
        return self.rssm_posterior()


class Actor(hk.Module):
  def __init__(self, output_sizes: Sequence[int], min_stddev: float,
               initialization: str):
    super().__init__()
    self.output_sizes = output_sizes
    self._min_stddev = min_stddev
    self._initialization = initialization

  def __call__(self, observation):
    mlp = hk.nets.MLP(self.output_sizes, activation=jnn.elu,
                      w_init=initializer(self._initialization))
    mu, stddev = jnp.split(mlp(observation), 2, -1)
    init_std = np.log(np.exp(5.0) - 1.0).astype(stddev.dtype)
    stddev = jnn.softplus(stddev + init_std) + self._min_stddev
    multivariate_normal_diag = tfd.Normal(5.0 * jnn.tanh(mu / 5.0), stddev)
    # Squash actions to [-1, 1]
    squashed = tfd.TransformedDistribution(multivariate_normal_diag,
                                           b.StableTanhBijector())
    dist = tfd.Independent(squashed, 1)
    return b.SampleDist(dist)<|MERGE_RESOLUTION|>--- conflicted
+++ resolved
@@ -4,25 +4,15 @@
 import jax
 import jax.nn as jnn
 import jax.numpy as jnp
-<<<<<<< HEAD
-from gym.spaces import Space
 from tensorflow_probability.substrates import jax as tfp
 
 import dreamer.blocks as b
 from dreamer.rssm import State, Action, Observation
-=======
-import numpy as np
-from tensorflow_probability.substrates import jax as tfp
-
-import dreamer.blocks as b
-from dreamer.rssm import RSSM, State, Action, Observation
 from dreamer.utils import initializer
->>>>>>> a1a1e468
 
 tfd = tfp.distributions
 
 
-<<<<<<< HEAD
 class BayesianWorldModel(hk.Module):
     def __init__(self,
                  observation_space: Space,
@@ -110,69 +100,9 @@
         terminal = self.terminal(features)
         decoded = self.decode(features)
         return (prior, posterior), features, decoded, reward, terminal
-=======
-class WorldModel(hk.Module):
-  def __init__(self, observation_space, config):
-    super(WorldModel, self).__init__()
-    self.rssm = RSSM(config)
-    self.encoder = b.Encoder(config.encoder['depth'],
-                             tuple(config.encoder['kernels']),
-                             config.initialization)
-    self.decoder = b.Decoder(config.decoder['depth'],
-                             tuple(config.decoder['kernels']),
-                             observation_space.shape,
-                             config.initialization)
-    self.reward = b.DenseDecoder(tuple(config.reward['output_sizes'])
-                                 + (1,), 'normal',
-                                 config.initialization, 'reward')
-    self.terminal = b.DenseDecoder(tuple(config.terminal['output_sizes'])
-                                   + (1,), 'bernoulli',
-                                   config.initialization, 'terminal')
 
-  def __call__(
-      self,
-      prev_state: State,
-      prev_action: Action,
-      observation: Observation
-  ) -> Tuple[Tuple[tfd.MultivariateNormalDiag,
-                   tfd.MultivariateNormalDiag],
-             State]:
-    observation = jnp.squeeze(self.encoder(observation[None, None]))
-    return self.rssm(prev_state, prev_action, observation)
-
-  def generate_sequence(
-      self,
-      initial_features: jnp.ndarray, actor: hk.Transformed,
-      actor_params: hk.Params, actions=None
-  ) -> Tuple[jnp.ndarray, tfd.Normal, tfd.Bernoulli]:
-    features = self.rssm.generate_sequence(initial_features, actor,
-                                           actor_params, actions)
-    reward = self.reward(features)
-    terminal = self.terminal(features)
-    return features, reward, terminal
-
-  # TODO (yarden): Can we infer that state together with the help of
-  # the reward and terminal signals and not only the image observation?
-  # Maybe by concatenating them to the embeddings after the decoder.
-  def observe_sequence(
-      self,
-      observations: Observation, actions: Action
-  ) -> Tuple[
-    Tuple[tfd.MultivariateNormalDiag,
-          tfd.MultivariateNormalDiag],
-    jnp.ndarray, tfd.Normal, tfd.Normal, tfd.Bernoulli
-  ]:
-    observations = self.encoder(observations)
-    (prior, posterior), features = self.rssm.observe_sequence(observations,
-                                                              actions)
-    reward = self.reward(features)
-    terminal = self.terminal(features)
-    decoded = self.decode(features)
-    return (prior, posterior), features, decoded, reward, terminal
->>>>>>> a1a1e468
-
-  def decode(self, featuers: jnp.ndarray) -> tfd.Normal:
-    return self.decoder(featuers)
+    def decode(self, featuers: jnp.ndarray) -> tfd.Normal:
+        return self.decoder(featuers)
 
     def kl(self) -> tfd.Distribution:
         return tfd.kl_divergence(self.rssm_posterior(), self.rssm_prior())
