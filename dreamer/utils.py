import functools
from typing import Callable, Tuple, Union

import haiku as hk
import jax.numpy as jnp
import jax.random
import jmp
import numpy as np
import optax

PRNGKey = jnp.ndarray
LearningState = Tuple[hk.Params, optax.OptState, jmp.LossScale]


class Learner:
  def __init__(
      self,
      model: Union[hk.Transformed, hk.MultiTransformed],
      seed: PRNGKey,
      optimizer_config: dict,
      precision: jmp.Policy,
      *input_example: Tuple
  ):
    self.optimizer = optax.chain(
      optax.clip_by_global_norm(optimizer_config['clip']),
      optax.scale_by_adam(eps=optimizer_config['eps']),
      optax.scale(-optimizer_config['lr']))
    self.model = model
    self.params = self.model.init(seed, *input_example)
    self.opt_state = self.optimizer.init(self.params)
    self.loss_scaler = {
      jnp.float16: jmp.DynamicLossScale(jmp.half_dtype()(2 ** 15)),
      jnp.float32: jmp.NoOpLossScale()
    }[precision.compute_dtype]
    self.precision = precision

  @property
  def apply(self) -> Union[Callable, Tuple[Callable]]:
    return self.model.apply

  @property
  def learning_state(self):
    return self.params, self.opt_state, self.loss_scaler

  @learning_state.setter
  def learning_state(self, state):
    self.params = state[0]
    self.opt_state = state[1]
    self.loss_scaler = state[2]

  def grad_step(self, grads, state: LearningState):
    params, opt_state, loss_scaler = state
    grads = loss_scaler.unscale(grads)
    grads = self.precision.cast_to_param(grads)
    updates, new_opt_state = self.optimizer.update(grads, opt_state)
    new_params = optax.apply_updates(params, updates)
    grads_finite = jmp.all_finite(grads)
    loss_scaler = loss_scaler.adjust(grads_finite)
    new_params, new_opt_state = jmp.select_tree(grads_finite,
                                                (new_params, new_opt_state),
                                                (params, opt_state))
    return new_params, new_opt_state, loss_scaler


def compute_lambda_values(
<<<<<<< HEAD
        next_values: jnp.ndarray,
        rewards: jnp.ndarray,
        terminals: jnp.ndarray,
        discount: float,
        lambda_: float) -> jnp.ndarray:
    lambda_values = []
    v_lambda = next_values[:, -1] * (1.0 - terminals[:, -1])
    horizon = next_values.shape[1]
    for t in reversed(range(horizon)):
        td = rewards[:, t] + (1.0 - terminals[:, t]) * (
                1.0 - lambda_) * discount * next_values[:, t]
        v_lambda = td + v_lambda * lambda_ * discount
        lambda_values.append(v_lambda)
    return jnp.asarray(lambda_values).transpose()


def preprocess(image, bias=0.0):
    return image / 255.0 - bias


@functools.partial(jax.jit, static_argnums=3)
def evaluate_model(observations, actions, key, model, model_params):
    length = min(len(observations) + 1, 50)
    _, generate_sequence, infer, decode, *_ = model.apply
    key, subkey = jax.random.split(key)
    _, features, infered_decoded, *_ = infer(model_params,
                                             subkey,
                                             observations[None, :length],
                                             actions[None, :length])
    conditioning_length = length // 5
    key, subkey = jax.random.split(key)
    generated, *_ = generate_sequence(
        model_params, subkey,
        features[:, conditioning_length], None, None,
        actions=actions[None, conditioning_length:])
    key, subkey = jax.random.split(key)
    generated_decoded = decode(model_params, subkey, generated)
    out = (observations[None], infered_decoded.mean(), generated_decoded.mean())
    out = jax.tree_map(lambda x: ((x + 0.5) * 255).astype(jnp.uint8), out)
    return out
=======
    next_values: jnp.ndarray,
    rewards: jnp.ndarray,
    terminals: jnp.ndarray,
    discount: float,
    lambda_: float) -> jnp.ndarray:
  v_lambda = next_values[:, -1] * (1.0 - terminals[:, -1])
  horizon = next_values.shape[1]
  lamda_values = jnp.empty_like(next_values)
  for t in reversed(range(horizon)):
    td = rewards[:, t] + (1.0 - terminals[:, t]) * (
        1.0 - lambda_) * discount * next_values[:, t]
    v_lambda = td + v_lambda * lambda_ * discount
    lamda_values = lamda_values.at[:, t].set(v_lambda)
  return lamda_values


def preprocess(image):
  return image / 255.0 - 0.5


def quantize(image):
  return ((image + 0.5) * 255).astype(np.uint8)


def get_mixed_precision_policy(precision):
  policy = ('params=float32,compute=float' + str(precision) +
            ',output=float' + str(precision))
  return jmp.get_policy(policy)


def discount(factor, length):
  d = np.cumprod(factor * np.ones((length - 1,)))
  d = np.concatenate([np.ones((1,)), d])
  return d


def initializer(name: str) -> hk.initializers.Initializer:
  return {
    'glorot': hk.initializers.VarianceScaling(1.0, 'fan_avg', 'uniform'),
    'he': hk.initializers.VarianceScaling(2.0, 'fan_in', 'uniform')
  }[name]


@functools.partial(jax.jit, static_argnums=(3, 5))
def evaluate_model(observations, actions, key, model, model_params, precision):
  length = min(len(observations) + 1, 50)
  observations, actions = jax.tree_map(
    lambda x: x.astype(precision.compute_dtype), (observations, actions))
  _, generate_sequence, infer, decode = model.apply
  key, subkey = jax.random.split(key)
  _, features, infered_decoded, *_ = infer(model_params,
                                           subkey,
                                           observations[None, :length],
                                           actions[None, :length])
  conditioning_length = length // 5
  key, subkey = jax.random.split(key)
  generated, *_ = generate_sequence(
    model_params, subkey,
    features[:, conditioning_length], None, None,
    actions=actions[None, conditioning_length:])
  key, subkey = jax.random.split(key)
  generated_decoded = decode(model_params, subkey, generated)
  out = (observations[None, conditioning_length:length],
         infered_decoded.mean()[:, conditioning_length:length],
         generated_decoded.mean())
  out = jax.tree_map(lambda x: ((x + 0.5) * 255).astype(jnp.uint8), out)
  return out
>>>>>>> a1a1e468
<|MERGE_RESOLUTION|>--- conflicted
+++ resolved
@@ -63,48 +63,6 @@
 
 
 def compute_lambda_values(
-<<<<<<< HEAD
-        next_values: jnp.ndarray,
-        rewards: jnp.ndarray,
-        terminals: jnp.ndarray,
-        discount: float,
-        lambda_: float) -> jnp.ndarray:
-    lambda_values = []
-    v_lambda = next_values[:, -1] * (1.0 - terminals[:, -1])
-    horizon = next_values.shape[1]
-    for t in reversed(range(horizon)):
-        td = rewards[:, t] + (1.0 - terminals[:, t]) * (
-                1.0 - lambda_) * discount * next_values[:, t]
-        v_lambda = td + v_lambda * lambda_ * discount
-        lambda_values.append(v_lambda)
-    return jnp.asarray(lambda_values).transpose()
-
-
-def preprocess(image, bias=0.0):
-    return image / 255.0 - bias
-
-
-@functools.partial(jax.jit, static_argnums=3)
-def evaluate_model(observations, actions, key, model, model_params):
-    length = min(len(observations) + 1, 50)
-    _, generate_sequence, infer, decode, *_ = model.apply
-    key, subkey = jax.random.split(key)
-    _, features, infered_decoded, *_ = infer(model_params,
-                                             subkey,
-                                             observations[None, :length],
-                                             actions[None, :length])
-    conditioning_length = length // 5
-    key, subkey = jax.random.split(key)
-    generated, *_ = generate_sequence(
-        model_params, subkey,
-        features[:, conditioning_length], None, None,
-        actions=actions[None, conditioning_length:])
-    key, subkey = jax.random.split(key)
-    generated_decoded = decode(model_params, subkey, generated)
-    out = (observations[None], infered_decoded.mean(), generated_decoded.mean())
-    out = jax.tree_map(lambda x: ((x + 0.5) * 255).astype(jnp.uint8), out)
-    return out
-=======
     next_values: jnp.ndarray,
     rewards: jnp.ndarray,
     terminals: jnp.ndarray,
@@ -153,7 +111,7 @@
   length = min(len(observations) + 1, 50)
   observations, actions = jax.tree_map(
     lambda x: x.astype(precision.compute_dtype), (observations, actions))
-  _, generate_sequence, infer, decode = model.apply
+    _, generate_sequence, infer, decode = model.apply
   key, subkey = jax.random.split(key)
   _, features, infered_decoded, *_ = infer(model_params,
                                            subkey,
@@ -171,5 +129,4 @@
          infered_decoded.mean()[:, conditioning_length:length],
          generated_decoded.mean())
   out = jax.tree_map(lambda x: ((x + 0.5) * 255).astype(jnp.uint8), out)
-  return out
->>>>>>> a1a1e468
+  return out