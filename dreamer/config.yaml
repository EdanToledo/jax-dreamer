--- conflicted
+++ resolved
@@ -19,16 +19,11 @@
   initialization: glorot
 
   # World Model
-<<<<<<< HEAD
-  rssm: {hidden: 200, deterministic_size: 200, stochastic_size: 32}
+  rssm: {hidden: 200, deterministic_size: 200, stochastic_size: 30}
   rssm_posterior: {stddev: 1.0, learnable: True}
   rssm_prior: {stddev: 1.0, learnable: False}
   rssm_posterior_samples: 10
-  model_opt: {lr: 3e-4, eps: 1e-5, clip: 100}
-=======
-  rssm: {hidden: 200, deterministic_size: 200, stochastic_size: 30}
   model_opt: {lr: 6e-4, eps: 1e-7, clip: 100}
->>>>>>> a1a1e468
   encoder: {depth: 32, kernels: [4, 4, 4, 4]}
   decoder: {depth: 32, kernels: [5, 5, 6, 6]}
   reward: {output_sizes: [400, 400]}
