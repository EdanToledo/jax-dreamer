from typing import Tuple, Optional

import haiku as hk
import jax
import jax.nn as jnn
import jax.numpy as jnp
from tensorflow_probability.substrates import jax as tfp

from dreamer.utils import initializer

tfd = tfp.distributions

State = Tuple[jnp.ndarray, jnp.ndarray]
Action = jnp.ndarray
Observation = jnp.ndarray


class Prior(hk.Module):
  def __init__(self, config):
    super(Prior, self).__init__()
    self.c = config

  def __call__(self, prev_state: State, prev_action: Action
               ) -> Tuple[tfd.MultivariateNormalDiag, State]:
    stoch, det = prev_state
    cat = jnp.concatenate([prev_action, stoch], -1)
    x = jnn.elu(hk.Linear(self.c['deterministic_size'],
                          name='h1',
                          w_init=initializer(self.c['initialization']))(cat))
    x, det = hk.GRU(
      self.c['deterministic_size'],
      w_i_init=initializer(self.c['initialization']),
      w_h_init=hk.initializers.Orthogonal()
    )(x, det)
    x = jnn.elu(hk.Linear(self.c['hidden'], name='h2',
                          w_init=initializer(self.c['initialization']))(x))
    x = hk.Linear(self.c['stochastic_size'] * 2, name='h3',
                  w_init=initializer(self.c['initialization']))(x)
    mean, stddev = jnp.split(x, 2, -1)
    stddev = jnn.softplus(stddev) + 0.1
    prior = tfd.MultivariateNormalDiag(mean, stddev)
    sample = prior.sample(seed=hk.next_rng_key())
    return prior, (sample, det)


class Posterior(hk.Module):
  def __init__(self, config):
    super(Posterior, self).__init__()
    self.c = config

  def __call__(self, prev_state: State, observation: Observation
               ) -> Tuple[tfd.MultivariateNormalDiag, State]:
    stoch, det = prev_state
    cat = jnp.concatenate([det, observation], -1)
    x = jnn.elu(hk.Linear(self.c['hidden'], name='h1',
                          w_init=initializer(self.c['initialization']))(cat))
    x = hk.Linear(self.c['stochastic_size'] * 2, name='h2',
                  w_init=initializer(self.c['initialization']))(x)
    mean, stddev = jnp.split(x, 2, -1)
    stddev = jnn.softplus(stddev) + 0.1
    posterior = tfd.MultivariateNormalDiag(mean, stddev)
    sample = posterior.sample(seed=hk.next_rng_key())
    return posterior, (sample, det)


def init_state(batch_size: int, stochastic_size: int,
               deterministic_size: int, dtype: Optional[jnp.dtype] = jnp.float32
               ) -> State:
  return (jnp.zeros((batch_size, stochastic_size), dtype),
          jnp.zeros((batch_size, deterministic_size), dtype))


class RSSM(hk.Module):
<<<<<<< HEAD
    def __init__(self, config):
        super(RSSM, self).__init__()
        self.c = config
        self.prior = Prior(config.rssm)
        self.posterior = Posterior(config.rssm)

    def __call__(self, prev_state: State, prev_action: Action,
                 observation: Observation
                 ) -> Tuple[Tuple[tfd.MultivariateNormalDiag,
                                  tfd.MultivariateNormalDiag],
                            State]:
        prior, state = self.prior(prev_state, prev_action)
        posterior, state = self.posterior(state, observation)
        return (prior, posterior), state

    def generate_sequence(self, initial_features: jnp.ndarray,
                          actor: hk.Transformed,
                          actor_params: hk.Params,
                          actions=None) -> jnp.ndarray:
        def vec(state):
            return jnp.concatenate(state, -1)

        sequence = jnp.zeros(
            (initial_features.shape[0],
             self.c.imag_horizon,
             self.c.rssm['stochastic_size'] + self.c.rssm['deterministic_size'])
        )
        state = jnp.split(initial_features,
                          (self.c.rssm['stochastic_size'],), -1)
        keys = hk.next_rng_keys(
            self.c.imag_horizon if actions is None else actions.shape[1]
        )
        for t, key in enumerate(keys):
            action = actor.apply(
                actor_params,
                jax.lax.stop_gradient(vec(state))
            ).sample(seed=key) if actions is None else actions[:, t]
            _, state = self.prior(state, action)
            sequence = sequence.at[:, t].set(vec(state))
        return sequence

    def observe_sequence(self, observations: Observation, actions: Action
                         ) -> Tuple[Tuple[tfd.MultivariateNormalDiag,
                                          tfd.MultivariateNormalDiag],
                                    jnp.ndarray]:
        priors, posteriors = [], []
        features = jnp.zeros(observations.shape[:2] +
                             (self.c.rssm['stochastic_size'] + self.c.rssm[
                                 'deterministic_size'],))
        state = init_state(observations.shape[0],
                           self.c.rssm['stochastic_size'],
                           self.c.rssm['deterministic_size'])
        for t in range(observations.shape[1]):
            (prior, posterior), state = self.__call__(
                state,
                actions[:, t],
                observations[:, t]
            )
            priors.append((prior.mean(), prior.stddev()))
            posteriors.append((posterior.mean(), posterior.stddev()))
            features = features.at[:, t].set(jnp.concatenate(state, -1))
        priors = jnp.asarray(priors)
        posteriors = jnp.asarray(posteriors)
        return (priors, posteriors), features
=======
  def __init__(self, config):
    super(RSSM, self).__init__()
    self.c = config
    config.rssm.update({'initialization': self.c.initialization})
    self.prior = Prior(config.rssm)
    self.posterior = Posterior(config.rssm)

  def __call__(self, prev_state: State, prev_action: Action,
               observation: Observation
               ) -> Tuple[Tuple[tfd.MultivariateNormalDiag,
                                tfd.MultivariateNormalDiag],
                          State]:
    prior, state = self.prior(prev_state, prev_action)
    posterior, state = self.posterior(state, observation)
    return (prior, posterior), state

  def generate_sequence(self, initial_features: jnp.ndarray,
                        actor: hk.Transformed,
                        actor_params: hk.Params,
                        actions=None) -> jnp.ndarray:
    def vec(state):
      return jnp.concatenate(state, -1)

    horizon = self.c.imag_horizon if actions is None else actions.shape[1]
    sequence = jnp.zeros(
      (initial_features.shape[0], horizon,
       self.c.rssm['stochastic_size'] + self.c.rssm['deterministic_size'])
    )
    state = jnp.split(initial_features,
                      (self.c.rssm['stochastic_size'],), -1)
    keys = hk.next_rng_keys(horizon)
    for t, key in enumerate(keys):
      action = actor.apply(
        actor_params,
        jax.lax.stop_gradient(vec(state))
      ).sample(seed=key) if actions is None else actions[:, t]
      _, state = self.prior(state, action)
      sequence = sequence.at[:, t].set(vec(state))
    return sequence

  def observe_sequence(self, observations: Observation, actions: Action
                       ) -> Tuple[Tuple[tfd.MultivariateNormalDiag,
                                        tfd.MultivariateNormalDiag],
                                  jnp.ndarray]:
    priors, posteriors = [], []
    features = jnp.zeros(observations.shape[:2] +
                         (self.c.rssm['stochastic_size'] + self.c.rssm[
                           'deterministic_size'],))
    state = init_state(observations.shape[0],
                       self.c.rssm['stochastic_size'],
                       self.c.rssm['deterministic_size'])
    for t in range(observations.shape[1]):
      (prior, posterior), state = self.__call__(
        state,
        actions[:, t],
        observations[:, t]
      )
      priors.append((prior.mean(), prior.stddev()))
      posteriors.append((posterior.mean(), posterior.stddev()))
      features = features.at[:, t].set(jnp.concatenate(state, -1))

    def joint_mvn(dists):
      mus, stddevs = jnp.asarray(list(zip(*dists))
                                 ).transpose((0, 2, 1, 3))
      return tfd.MultivariateNormalDiag(mus, stddevs)

    prior = joint_mvn(priors)
    posterior = joint_mvn(posteriors)
    return (prior, posterior), features
>>>>>>> a1a1e468
<|MERGE_RESOLUTION|>--- conflicted
+++ resolved
@@ -71,72 +71,6 @@
 
 
 class RSSM(hk.Module):
-<<<<<<< HEAD
-    def __init__(self, config):
-        super(RSSM, self).__init__()
-        self.c = config
-        self.prior = Prior(config.rssm)
-        self.posterior = Posterior(config.rssm)
-
-    def __call__(self, prev_state: State, prev_action: Action,
-                 observation: Observation
-                 ) -> Tuple[Tuple[tfd.MultivariateNormalDiag,
-                                  tfd.MultivariateNormalDiag],
-                            State]:
-        prior, state = self.prior(prev_state, prev_action)
-        posterior, state = self.posterior(state, observation)
-        return (prior, posterior), state
-
-    def generate_sequence(self, initial_features: jnp.ndarray,
-                          actor: hk.Transformed,
-                          actor_params: hk.Params,
-                          actions=None) -> jnp.ndarray:
-        def vec(state):
-            return jnp.concatenate(state, -1)
-
-        sequence = jnp.zeros(
-            (initial_features.shape[0],
-             self.c.imag_horizon,
-             self.c.rssm['stochastic_size'] + self.c.rssm['deterministic_size'])
-        )
-        state = jnp.split(initial_features,
-                          (self.c.rssm['stochastic_size'],), -1)
-        keys = hk.next_rng_keys(
-            self.c.imag_horizon if actions is None else actions.shape[1]
-        )
-        for t, key in enumerate(keys):
-            action = actor.apply(
-                actor_params,
-                jax.lax.stop_gradient(vec(state))
-            ).sample(seed=key) if actions is None else actions[:, t]
-            _, state = self.prior(state, action)
-            sequence = sequence.at[:, t].set(vec(state))
-        return sequence
-
-    def observe_sequence(self, observations: Observation, actions: Action
-                         ) -> Tuple[Tuple[tfd.MultivariateNormalDiag,
-                                          tfd.MultivariateNormalDiag],
-                                    jnp.ndarray]:
-        priors, posteriors = [], []
-        features = jnp.zeros(observations.shape[:2] +
-                             (self.c.rssm['stochastic_size'] + self.c.rssm[
-                                 'deterministic_size'],))
-        state = init_state(observations.shape[0],
-                           self.c.rssm['stochastic_size'],
-                           self.c.rssm['deterministic_size'])
-        for t in range(observations.shape[1]):
-            (prior, posterior), state = self.__call__(
-                state,
-                actions[:, t],
-                observations[:, t]
-            )
-            priors.append((prior.mean(), prior.stddev()))
-            posteriors.append((posterior.mean(), posterior.stddev()))
-            features = features.at[:, t].set(jnp.concatenate(state, -1))
-        priors = jnp.asarray(priors)
-        posteriors = jnp.asarray(posteriors)
-        return (priors, posteriors), features
-=======
   def __init__(self, config):
     super(RSSM, self).__init__()
     self.c = config
@@ -197,13 +131,10 @@
       priors.append((prior.mean(), prior.stddev()))
       posteriors.append((posterior.mean(), posterior.stddev()))
       features = features.at[:, t].set(jnp.concatenate(state, -1))
-
-    def joint_mvn(dists):
-      mus, stddevs = jnp.asarray(list(zip(*dists))
-                                 ).transpose((0, 2, 1, 3))
-      return tfd.MultivariateNormalDiag(mus, stddevs)
-
-    prior = joint_mvn(priors)
-    posterior = joint_mvn(posteriors)
-    return (prior, posterior), features
->>>>>>> a1a1e468
+        def joint_mvn(dists):
+            mus, stddevs = jnp.asarray(list(zip(*dists))
+                                       ).transpose((0, 2, 1, 3))
+            return tfd.MultivariateNormalDiag(mus, stddevs)
+        prior = joint_mvn(priors)
+        posterior = joint_mvn(posteriors)
+        return (prior, posterior), features